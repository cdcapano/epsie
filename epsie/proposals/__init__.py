--- conflicted
+++ resolved
@@ -48,9 +48,6 @@
     BoundedDiscrete.name: BoundedDiscrete,
     SSAdaptiveBoundedDiscrete.name: SSAdaptiveBoundedDiscrete,
     AdaptiveBoundedDiscrete.name: AdaptiveBoundedDiscrete,
-<<<<<<< HEAD
     NestedTransdimensional.name: NestedTransdimensional,
-=======
     AdaptiveProposal.name: AdaptiveProposal,
->>>>>>> 5f179216
 }